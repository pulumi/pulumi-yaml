--- conflicted
+++ resolved
@@ -1,24 +1,6 @@
 ### Improvements
-
-<<<<<<< HEAD
-- Allow lowercase `type` on config entries.
-  [#275](https://github.com/pulumi/pulumi-yaml/pull/275)
-
-- Prevent errors from cascading.
-  [#258](https://github.com/pulumi/pulumi-yaml/pull/258)
-
-- Health checks for pulumi-language-yaml.
-  [#277](https://github.com/pulumi/pulumi-yaml/pull/277)
-- Move Pulumi YAML specification to the [Pulumi
-  documentation](https://www.pulumi.com/docs/reference/yaml). [#261](https://github.com/pulumi/pulumi-yaml/pull/261)
 
 - Show all error/ warning messages
   [#279](https://github.com/pulumi/pulumi-yaml/pull/279)
-
-### Bug Fixes
-
-- Warn when using the reserved prefix `Fn::` as a map key.
-  [#272](https://github.com/pulumi/pulumi-yaml/pull/272)
-=======
-### Bug Fixes
->>>>>>> b0010c8c
+  
+### Bug Fixes