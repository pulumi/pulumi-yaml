### Improvements

- [ci] Enable CI suite, testing.

<<<<<<< HEAD
- [feature] Resources may specify "pluginDownloadURL" to exercise the common API signature used
  across providers for dynamic plugin acquisition.
=======
- [features] Fn::Invoke arguments may contain outputs from other resources

- [features] Fn::Asset supports FileArchive, RemoteArchive modes
>>>>>>> e6e36ce4

### Bug Fixes<|MERGE_RESOLUTION|>--- conflicted
+++ resolved
@@ -2,13 +2,11 @@
 
 - [ci] Enable CI suite, testing.
 
-<<<<<<< HEAD
 - [feature] Resources may specify "pluginDownloadURL" to exercise the common API signature used
   across providers for dynamic plugin acquisition.
-=======
+  
 - [features] Fn::Invoke arguments may contain outputs from other resources
 
 - [features] Fn::Asset supports FileArchive, RemoteArchive modes
->>>>>>> e6e36ce4
 
 ### Bug Fixes