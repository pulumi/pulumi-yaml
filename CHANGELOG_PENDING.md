### Improvements

<<<<<<< HEAD
- Fix `pulumi convert` panicking on programs containing `Fn::ToJSON`.
  [#250](https://github.com/pulumi/pulumi-yaml/pull/250)

- Prevent errors from cascading.
  [#258](https://github.com/pulumi/pulumi-yaml/pull/258)

### Bug Fixes

- Handle token types in the type checker.
  [#248](https://github.com/pulumi/pulumi-yaml/pull/248)
=======
### Bug Fixes
>>>>>>> 62c81be5
<|MERGE_RESOLUTION|>--- conflicted
+++ resolved
@@ -1,16 +1,6 @@
 ### Improvements
-
-<<<<<<< HEAD
-- Fix `pulumi convert` panicking on programs containing `Fn::ToJSON`.
-  [#250](https://github.com/pulumi/pulumi-yaml/pull/250)
 
 - Prevent errors from cascading.
   [#258](https://github.com/pulumi/pulumi-yaml/pull/258)
 
-### Bug Fixes
-
-- Handle token types in the type checker.
-  [#248](https://github.com/pulumi/pulumi-yaml/pull/248)
-=======
-### Bug Fixes
->>>>>>> 62c81be5
+### Bug Fixes