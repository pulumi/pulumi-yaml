### Improvements

- [features] add "pulumi.organiztion" to the built-in "pulumi" variable to obtain the current organization.

### Bug Fixes

- Parse the items property on config type declarations to prevent diagnostic messages about
  unknown fields [#615](https://github.com/pulumi/pulumi-yaml/pull/615)

<<<<<<< HEAD
- Fix usage of local plugins (those defined in the Pulumi.yaml file plugins section) [#619](https://github.com/pulumi/pulumi-yaml/pull/619)
=======
- Allow `version` to be set dynamically.

### Bug Fixes
>>>>>>> bdbb7372

- Allow missing nodes in template to enable walking templates without config
  [#617](https://github.com/pulumi/pulumi-yaml/pull/617)<|MERGE_RESOLUTION|>--- conflicted
+++ resolved
@@ -1,19 +1,15 @@
 ### Improvements
 
 - [features] add "pulumi.organiztion" to the built-in "pulumi" variable to obtain the current organization.
+
+- Allow `version` to be set dynamically.
 
 ### Bug Fixes
 
 - Parse the items property on config type declarations to prevent diagnostic messages about
   unknown fields [#615](https://github.com/pulumi/pulumi-yaml/pull/615)
 
-<<<<<<< HEAD
 - Fix usage of local plugins (those defined in the Pulumi.yaml file plugins section) [#619](https://github.com/pulumi/pulumi-yaml/pull/619)
-=======
-- Allow `version` to be set dynamically.
-
-### Bug Fixes
->>>>>>> bdbb7372
 
 - Allow missing nodes in template to enable walking templates without config
   [#617](https://github.com/pulumi/pulumi-yaml/pull/617)