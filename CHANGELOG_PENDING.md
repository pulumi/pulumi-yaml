### Improvements

- Update pulumi/pulumi to v3.32.1

- Add errors when hanging invalid fields off of resources.
  [#203](https://github.com/pulumi/pulumi-yaml/pull/203)

- Add errors when hanging invalid fields off of resource options.
  [#211](https://github.com/pulumi/pulumi-yaml/pull/211)

<<<<<<< HEAD
- Add a type checker.
  [#228](https://github.com/pulumi/pulumi-yaml/pull/228)
=======
- Add `Fn::FromBase64`
  [#218](https://github.com/pulumi/pulumi-yaml/pull/218)
>>>>>>> 96586cc3

### Bug Fixes

- De-duplicate error message added during pre-eval checking.
  [#207](https://github.com/pulumi/pulumi-yaml/pull/207)

- Prevent invokes without inputs from crashing `pulumi-language-yaml`.
  [#216](https://github.com/pulumi/pulumi-yaml/pull/216)

- Allow Fn::ToBase64 to take expressions as inputs, was previously constrained to only allow a
  string constant.
  [#221](https://github.com/pulumi/pulumi-yaml/pull/221)

- [expr] Fix handling of "plain" input maps when sending properties to component providers such as AWSX.
  [#195](https://github.com/pulumi/pulumi-yaml/pull/195)

- Do not panic when converting functions without `Return` fields.
  [#233](https://github.com/pulumi/pulumi-yaml/pull/234)<|MERGE_RESOLUTION|>--- conflicted
+++ resolved
@@ -8,13 +8,11 @@
 - Add errors when hanging invalid fields off of resource options.
   [#211](https://github.com/pulumi/pulumi-yaml/pull/211)
 
-<<<<<<< HEAD
 - Add a type checker.
   [#228](https://github.com/pulumi/pulumi-yaml/pull/228)
-=======
+
 - Add `Fn::FromBase64`
   [#218](https://github.com/pulumi/pulumi-yaml/pull/218)
->>>>>>> 96586cc3
 
 ### Bug Fixes
 
