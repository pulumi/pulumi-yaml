// Copyright 2022, Pulumi Corporation.  All rights reserved.

package pulumiyaml

import (
	"bytes"
<<<<<<< HEAD
	"encoding/json"
=======
	b64 "encoding/base64"
>>>>>>> 17765521
	"errors"
	"fmt"
	"io"
	"io/ioutil"
	"os"
	"path/filepath"
	"reflect"
	"strings"

	"github.com/hashicorp/go-multierror"
	"github.com/pulumi/pulumi/sdk/v3/go/common/util/contract"
	"github.com/pulumi/pulumi/sdk/v3/go/pulumi"
	"github.com/pulumi/pulumi/sdk/v3/go/pulumi/config"
	"github.com/spf13/cast"
	"gopkg.in/yaml.v3"

	"github.com/pulumi/pulumi-yaml/pkg/pulumiyaml/ast"
	"github.com/pulumi/pulumi-yaml/pkg/pulumiyaml/syntax"
	"github.com/pulumi/pulumi-yaml/pkg/pulumiyaml/syntax/encoding"
)

// MainTemplate is the assumed name of the JSON template file.
// TODO: would be nice to permit multiple files, but we'd need to know which is "main", and there's
//     no notion of "import" so we'd need to be a bit more clever. Might be nice to mimic e.g. Kustomize.
//     One idea is to hijack Pulumi.yaml's "main" directive and then just globally toposort the rest.
const MainTemplate = "Main"

// Load a template from the current working directory
func Load() (*ast.TemplateDecl, syntax.Diagnostics, error) {
	// Read in the template file - search first for Main.json, then Main.yaml, then Pulumi.yaml.
	// The last of these will actually read the proram from the same Pulumi.yaml project file used by
	// Pulumi CLI, which now plays double duty, and allows a Pulumi deployment that uses a single file.
	var filename string
	var bs []byte
	if b, err := ioutil.ReadFile(MainTemplate + ".json"); err == nil {
		filename, bs = MainTemplate+".json", b
	} else if b, err := ioutil.ReadFile(MainTemplate + ".yaml"); err == nil {
		filename, bs = MainTemplate+".yaml", b
	} else if b, err := ioutil.ReadFile("Pulumi.yaml"); err == nil {
		filename, bs = "Pulumi.yaml", b
	} else {
		return nil, nil, fmt.Errorf("reading template %s: %w", MainTemplate, err)
	}

	return LoadYAMLBytes(filename, bs)
}

// Load a template from the current working directory
func LoadFile(path string) (*ast.TemplateDecl, syntax.Diagnostics, error) {
	f, err := os.Open(path)
	if err != nil {
		return nil, nil, err
	}
	defer f.Close()

	return LoadYAML(filepath.Base(path), f)
}

// LoadYAML decodes a YAML template from an io.Reader.
func LoadYAML(filename string, r io.Reader) (*ast.TemplateDecl, syntax.Diagnostics, error) {
	bytes, err := ioutil.ReadAll(r)
	if err != nil {
		return nil, nil, err
	}
	return LoadYAMLBytes(filename, bytes)
}

// LoadYAMLBytes decodes a YAML template from a byte array.
func LoadYAMLBytes(filename string, source []byte) (*ast.TemplateDecl, syntax.Diagnostics, error) {
	var diags syntax.Diagnostics

	syn, sdiags := encoding.DecodeYAML(filename, yaml.NewDecoder(bytes.NewReader(source)), TagDecoder)
	diags.Extend(sdiags...)
	if sdiags.HasErrors() {
		return nil, diags, nil
	}

	t, tdiags := ast.ParseTemplate(source, syn)
	diags.Extend(tdiags...)

	return t, diags, nil
}

// LoadTemplate decodes a Template value into a YAML template.
func LoadTemplate(t *Template) (*ast.TemplateDecl, syntax.Diagnostics) {
	var diags syntax.Diagnostics

	syn, sdiags := encoding.DecodeValue(t)
	diags.Extend(sdiags...)
	if sdiags.HasErrors() {
		return nil, diags
	}

	td, tdiags := ast.ParseTemplate(nil, syn)
	diags.Extend(tdiags...)

	return td, diags
}

func HasDiagnostics(err error) (syntax.Diagnostics, bool) {
	if err == nil {
		return nil, false
	}

	switch err := err.(type) {
	case syntax.Diagnostics:
		return err, true
	case *multierror.Error:
		var diags syntax.Diagnostics
		var has bool
		for _, err := range err.Errors {
			if ediags, ok := HasDiagnostics(err); ok {
				diags.Extend(ediags...)
				has = true
			}
		}
		return diags, has
	default:
		var diags syntax.Diagnostics
		return diags, errors.As(err, &diags)
	}
}

// Run loads and evaluates a template using the given request/settings.
func Run(ctx *pulumi.Context) error {
	t, diags, err := Load()
	if err != nil {
		return multierror.Append(err, diags)
	}

	// Now "evaluate" the template.
	return RunTemplate(ctx, t)
}

// RunTemplate runs the evaluator against a template using the given request/settings.
func RunTemplate(ctx *pulumi.Context, t *ast.TemplateDecl) error {
	diags := newRunner(ctx, t).Evaluate()

	if diags.HasErrors() {
		return diags
	}
	return nil
}

type runner struct {
	ctx       *pulumi.Context
	t         *ast.TemplateDecl
	config    map[string]interface{}
	variables map[string]interface{}
	resources map[string]lateboundResource
	stackRefs map[string]*pulumi.StackReference
}

// lateboundResource is an interface shared by lateboundCustomResourceState and
// lateboundProviderResourceState so that both normal and provider resources can be
// created and managed as part of a deployment.
type lateboundResource interface {
	GetOutput(k string) pulumi.Output
	GetOutputs() pulumi.Output
	CustomResource() *pulumi.CustomResourceState
	ProviderResource() *pulumi.ProviderResourceState
}

// lateboundCustomResourceState is a resource state that stores all computed outputs into a single
// MapOutput, so that we can access any output that was provided by the Pulumi engine without knowing
// up front the shape of the expected outputs.
type lateboundCustomResourceState struct {
	pulumi.CustomResourceState
	name    string
	Outputs pulumi.MapOutput `pulumi:""`
}

// GetOutputs returns the resource's outputs.
func (st *lateboundCustomResourceState) GetOutputs() pulumi.Output {
	return st.Outputs
}

// GetOutput returns the named output of the resource.
func (st *lateboundCustomResourceState) GetOutput(k string) pulumi.Output {
	return st.Outputs.ApplyT(func(outputs map[string]interface{}) (interface{}, error) {
		out, ok := outputs[k]
		if !ok {
			return nil, fmt.Errorf("no output '%s' on resource '%s'", k, st.name)
		}
		return out, nil
	})
}

func (st *lateboundCustomResourceState) CustomResource() *pulumi.CustomResourceState {
	return &st.CustomResourceState
}

func (st *lateboundCustomResourceState) ProviderResource() *pulumi.ProviderResourceState {
	return nil
}

type lateboundProviderResourceState struct {
	pulumi.ProviderResourceState
	name    string
	Outputs pulumi.MapOutput `pulumi:""`
}

// GetOutputs returns the resource's outputs.
func (st *lateboundProviderResourceState) GetOutputs() pulumi.Output {
	return st.Outputs
}

// GetOutput returns the named output of the resource.
func (st *lateboundProviderResourceState) GetOutput(k string) pulumi.Output {
	return st.Outputs.ApplyT(func(outputs map[string]interface{}) (interface{}, error) {
		out, ok := outputs[k]
		if !ok {
			return nil, fmt.Errorf("no output '%s' on resource '%s'", k, st.name)
		}
		return out, nil
	})
}

func (st *lateboundProviderResourceState) CustomResource() *pulumi.CustomResourceState {
	return &st.CustomResourceState
}

func (st *lateboundProviderResourceState) ProviderResource() *pulumi.ProviderResourceState {
	return &st.ProviderResourceState
}

func newRunner(ctx *pulumi.Context, t *ast.TemplateDecl) *runner {
	return &runner{
		ctx:       ctx,
		t:         t,
		config:    make(map[string]interface{}),
		variables: make(map[string]interface{}),
		resources: make(map[string]lateboundResource),
		stackRefs: make(map[string]*pulumi.StackReference),
	}
}

const PulumiVarName = "pulumi"

func (r *runner) Evaluate() syntax.Diagnostics {
	var diags syntax.Diagnostics

	cwd, err := os.Getwd()
	if err != nil {
		return syntax.Diagnostics{syntax.Error(nil, err.Error(), "")}
	}
	r.variables[PulumiVarName] = map[string]interface{}{
		"cwd":     cwd,
		"project": r.ctx.Project(),
		"stack":   r.ctx.Stack(),
	}

	// Topologically sort the intermediates based on implicit and explicit dependencies
	intermediates, rdiags := topologicallySortedResources(r.t)
	if rdiags.HasErrors() {
		return rdiags
	}

	for _, kvp := range intermediates {
		switch kvp := kvp.(type) {
		case configNode:
			r.ctx.Log.Debug(fmt.Sprintf("Registering configuration [%v]", kvp.Key.Value), &pulumi.LogArgs{}) //nolint:errcheck // see pulumi/pulumi-yaml#59
			err := r.registerConfig(kvp, diags)
			if err != nil {
				r.ctx.Log.Debug(fmt.Sprintf("Error registering resource [%v]: %v", kvp.Key.Value, err), &pulumi.LogArgs{}) //nolint:errcheck // see pulumi/pulumi-yaml#59
				continue
			}
		case variableNode:
			r.ctx.Log.Debug(fmt.Sprintf("Registering variable [%v]", kvp.Key.Value), &pulumi.LogArgs{}) //nolint:errcheck // see pulumi/pulumi-yaml#59
			value, diags := r.evaluateExpr(kvp.Value)
			diags.Extend(diags...)
			if diags.HasErrors() {
				r.ctx.Log.Debug(fmt.Sprintf("Error registering resource [%v]: %v", kvp.Key.Value, diags.Error()), &pulumi.LogArgs{}) //nolint:errcheck // see pulumi/pulumi-yaml#59
				continue
			}
			r.variables[kvp.Key.Value] = value
		case resourceNode:
			r.ctx.Log.Debug(fmt.Sprintf("Registering resource [%v]", kvp.Key.Value), &pulumi.LogArgs{}) //nolint:errcheck // see pulumi/pulumi-yaml#59
			err := r.registerResource(kvp, diags)
			if err != nil {
				r.ctx.Log.Debug(fmt.Sprintf("Error registering resource [%v]: %v", kvp.Key.Value, err), &pulumi.LogArgs{}) //nolint:errcheck // see pulumi/pulumi-yaml#59
				continue
			}
		}
	}

	odiags := r.registerOutputs()
	diags.Extend(odiags...)
	return diags
}

func (r *runner) registerConfig(intm configNode, diags syntax.Diagnostics) error {
	k, c := intm.Key.Value, intm.Value

	var defaultValue interface{}
	if c.Default != nil {
		d, ddiags := r.evaluateExpr(c.Default)
		diags.Extend(ddiags...)
		if ddiags.HasErrors() {
			return nil
		}
		defaultValue = d
	}

	var v interface{}
	var err error
	switch c.Type.Value {
	case "String":
		v, err = config.Try(r.ctx, k)
	case "Number":
		v, err = config.TryFloat64(r.ctx, k)
	case "List<Number>":
		v, err = config.Try(r.ctx, k)
		if err == nil {
			var arr []float64
			for _, nstr := range strings.Split(v.(string), ",") {
				f, err := cast.ToFloat64E(nstr)
				if err != nil {
					diags.Extend(ast.ExprError(intm.Key, err.Error(), ""))
					continue
				}
				arr = append(arr, f)
			}
			v = arr
		}
	case "CommaDelimitedList":
		v, err = config.Try(r.ctx, k)
		if err == nil {
			v = strings.Split(v.(string), ",")
		}
	}
	if err != nil {
		v = defaultValue
	}
	// TODO: Validate AllowedPattern, AllowedValues, MaxValue, MaxLength, MinValue, MinLength
	if c.Secret != nil && c.Secret.Value {
		v = pulumi.ToSecret(v)
	}
	r.config[k] = v

	return nil
}

func (r *runner) registerResource(kvp resourceNode, diags syntax.Diagnostics) error {
	k, v := kvp.Key.Value, kvp.Value

	// Read the properties and then evaluate them in case there are expressions contained inside.
	props := make(map[string]interface{})
	for _, kvp := range v.Properties.Entries {
		vv, vdiags := r.evaluateExpr(kvp.Value)
		diags.Extend(vdiags...)
		if vdiags.HasErrors() {
			return fmt.Errorf("internal error: %w", vdiags)
		}
		props[kvp.Key.Value] = vv
	}

	var opts []pulumi.ResourceOption
	if v.Options.AdditionalSecretOutputs != nil {
		opts = append(opts, pulumi.AdditionalSecretOutputs(listStrings(v.Options.AdditionalSecretOutputs)))
	}
	if v.Options.Aliases != nil {
		var aliases []pulumi.Alias
		for _, s := range v.Options.Aliases.Elements {
			alias := pulumi.Alias{
				URN: pulumi.URN(s.Value),
			}
			aliases = append(aliases, alias)
		}
		opts = append(opts, pulumi.Aliases(aliases))
	}
	if v.Options.CustomTimeouts != nil {
		var cts pulumi.CustomTimeouts
		if v.Options.CustomTimeouts.Create != nil {
			cts.Create = v.Options.CustomTimeouts.Create.Value
		}
		if v.Options.CustomTimeouts.Update != nil {
			cts.Update = v.Options.CustomTimeouts.Update.Value
		}
		if v.Options.CustomTimeouts.Delete != nil {
			cts.Delete = v.Options.CustomTimeouts.Delete.Value
		}

		opts = append(opts, pulumi.Timeouts(&cts))
	}
	if v.Options.DeleteBeforeReplace != nil {
		opts = append(opts, pulumi.DeleteBeforeReplace(v.Options.DeleteBeforeReplace.Value))
	}
	if v.Options.DependsOn != nil {
		var dependsOn []pulumi.Resource
		for _, s := range v.Options.DependsOn.Elements {
			dependsOn = append(dependsOn, r.resources[s.Value].CustomResource())
		}
		opts = append(opts, pulumi.DependsOn(dependsOn))
	}
	if v.Options.IgnoreChanges != nil {
		opts = append(opts, pulumi.IgnoreChanges(listStrings(v.Options.IgnoreChanges)))
	}
	if v.Options.Parent != nil && v.Options.Parent.Value != "" {
		opts = append(opts, pulumi.Parent(r.resources[v.Options.Parent.Value].CustomResource()))
	}
	if v.Options.Protect != nil {
		opts = append(opts, pulumi.Protect(v.Options.Protect.Value))
	}
	if v.Options.Provider != nil && v.Options.Provider.Value != "" {
		provider := r.resources[v.Options.Provider.Value].ProviderResource()
		if provider == nil {
			diags.Extend(ast.ExprError(v.Options.Provider, fmt.Sprintf("resource passed as Provider was not a provider resource '%s'", v.Options.Provider.Value), ""))
			return diags
		}
		opts = append(opts, pulumi.Provider(provider))
	}
	if v.Options.Version != nil {
		opts = append(opts, pulumi.Version(v.Options.Version.Value))
	}
	if v.Options.PluginDownloadURL != nil {
		opts = append(opts, pulumi.PluginDownloadURL(v.Options.PluginDownloadURL.Value))
	}
	if v.Options.ReplaceOnChanges != nil {
		opts = append(opts, pulumi.ReplaceOnChanges(listStrings(v.Options.ReplaceOnChanges)))
	}

	// Create either a latebound custom resource or latebound provider resource depending on
	// whether the type token indicates a special provider type.
	var state lateboundResource
	var res pulumi.Resource
	if strings.HasPrefix(v.Type.Value, "pulumi:providers:") {
		r := lateboundProviderResourceState{name: k}
		state = &r
		res = &r
	} else {
		r := lateboundCustomResourceState{name: k}
		state = &r
		res = &r
	}

	// If the provided type token is `pkg:type`, expand it to `pkd:index:type` automatically.  We may
	// well want to handle this more fundamentally in Pulumi itself to avoid the need for `:index:`
	// ceremony quite generally.
	typ := v.Type.Value
	typParts := strings.Split(typ, ":")
	if len(typParts) < 2 || len(typParts) > 3 {
		diags.Extend(ast.ExprError(v.Type, fmt.Sprintf("invalid type token %q for resource %q", v.Type.Value, k), ""))
		return diags
	} else if len(typParts) == 2 {
		typ = fmt.Sprintf("%s:index:%s", typParts[0], typParts[1])
	}

	// Now register the resulting resource with the engine.
	var err error
	if v.Component != nil && v.Component.Value {
		err = r.ctx.RegisterRemoteComponentResource(typ, k, untypedArgs(props), res, opts...)
	} else {
		err = r.ctx.RegisterResource(typ, k, untypedArgs(props), res, opts...)
	}
	if err != nil {
		diags.Extend(ast.ExprError(kvp.Key, err.Error(), ""))
		return diags
	}
	r.resources[k] = state
	return nil
}

func (r *runner) registerOutputs() syntax.Diagnostics {
	var diags syntax.Diagnostics
	for _, kvp := range r.t.Outputs.Entries {
		out, odiags := r.evaluateExpr(kvp.Value)
		diags.Extend(odiags...)
		if odiags.HasErrors() {
			return diags
		}
		r.ctx.Export(kvp.Key.Value, pulumi.Any(out))
	}
	return diags
}

// evaluateExpr evaluates an expression tree. The result must be one of the following types:
//
// - nil
// - string
// - bool
// - float64
// - []interface{}
// - map[string]interface{}
// - pulumi.Output, where the element type is one of the above
//
func (r *runner) evaluateExpr(x ast.Expr) (interface{}, syntax.Diagnostics) {
	switch x := x.(type) {
	case *ast.NullExpr:
		return nil, nil
	case *ast.BooleanExpr:
		return x.Value, nil
	case *ast.NumberExpr:
		return x.Value, nil
	case *ast.StringExpr:
		return x.Value, nil
	case *ast.ListExpr:
		return r.evaluateList(x)
	case *ast.ObjectExpr:
		return r.evaluateObject(x, nil, map[string]interface{}{}, x.Entries)
	case *ast.InterpolateExpr:
		return r.evaluateInterpolate(x, nil)
	case *ast.SymbolExpr:
		return r.evaluatePropertyAccess(x, x.Property, nil)
	case *ast.RefExpr:
		return r.evaluateBuiltinRef(x)
	case *ast.GetAttExpr:
		return r.evaluateBuiltinGetAtt(x)
	case *ast.InvokeExpr:
		return r.evaluateBuiltinInvoke(x)
	case *ast.JoinExpr:
		return r.evaluateBuiltinJoin(x)
	case *ast.ToJSONExpr:
		return r.evaluateBuiltinToJSON(x)
	case *ast.SubExpr:
		return r.evaluateBuiltinSub(x)
	case *ast.SelectExpr:
		return r.evaluateBuiltinSelect(x)
	case *ast.ToBase64Expr:
		return r.evaluateBuiltinToBase64(x)
	case *ast.AssetExpr:
		return r.evaluateBuiltinAsset(x)
	case *ast.StackReferenceExpr:
		return r.evaluateBuiltinStackReference(x)
	default:
		panic(fmt.Sprintf("fatal: invalid expr type %v", reflect.TypeOf(x)))
	}
}

func (r *runner) evaluateList(x *ast.ListExpr) (interface{}, syntax.Diagnostics) {
	var diags syntax.Diagnostics
	xs := make([]interface{}, len(x.Elements))
	for i, e := range x.Elements {
		ev, ediags := r.evaluateExpr(e)
		diags.Extend(ediags...)
		if ediags.HasErrors() {
			return nil, diags
		}
		xs[i] = ev
	}
	return xs, diags
}

func (r *runner) evaluateObject(x *ast.ObjectExpr, diags syntax.Diagnostics, m map[string]interface{}, entries []ast.ObjectProperty) (interface{}, syntax.Diagnostics) {
	if len(entries) == 0 {
		return m, diags
	}

	kvp := entries[0]

	kv, kdiags := r.evaluateExpr(kvp.Key)
	diags.Extend(kdiags...)
	if kdiags.HasErrors() {
		return nil, diags
	}

	if o, ok := kv.(pulumi.Output); ok {
		return o.ApplyT(func(kv interface{}) (interface{}, error) {
			// TODO: this could leak warnings
			v, diags := r.continueObject(x, diags, m, kvp, kv, entries)
			if diags.HasErrors() {
				return nil, diags
			}
			return v, diags
		}), nil
	}

	return r.continueObject(x, diags, m, kvp, kv, entries)
}

func (r *runner) continueObject(x *ast.ObjectExpr, diags syntax.Diagnostics, m map[string]interface{}, kvp ast.ObjectProperty, kv interface{}, entries []ast.ObjectProperty) (interface{}, syntax.Diagnostics) {
	k, ok := kv.(string)
	if !ok {
		diags.Extend(ast.ExprError(kvp.Key, fmt.Sprintf("object key must evaluate to a string, not %v", typeString(kv)), ""))
		return nil, diags
	}

	v, vdiags := r.evaluateExpr(kvp.Value)
	diags.Extend(vdiags...)
	if vdiags.HasErrors() {
		return nil, diags
	}

	m[k] = v
	return r.evaluateObject(x, diags, m, entries[1:])
}

func (r *runner) evaluateInterpolate(x *ast.InterpolateExpr, subs map[string]interface{}) (interface{}, syntax.Diagnostics) {
	return r.evaluateInterpolations(x, nil, &strings.Builder{}, x.Parts, subs)
}

func (r *runner) evaluateInterpolations(x *ast.InterpolateExpr, diags syntax.Diagnostics, b *strings.Builder, parts []ast.Interpolation, subs map[string]interface{}) (interface{}, syntax.Diagnostics) {
	for ; len(parts) > 0; parts = parts[1:] {
		i := parts[0]
		b.WriteString(i.Text)

		if i.Value != nil {
			p, pdiags := r.evaluatePropertyAccess(x, i.Value, subs)
			diags.Extend(pdiags...)
			if pdiags.HasErrors() {
				return nil, diags
			}

			if o, ok := p.(pulumi.Output); ok {
				return o.ApplyT(func(v interface{}) (interface{}, error) {
					fmt.Fprintf(b, "%v", v)
					// TODO: this could leak warnings
					v, diags := r.evaluateInterpolations(x, diags, b, parts[1:], subs)
					if diags.HasErrors() {
						return nil, diags
					}
					return v, nil
				}), nil
			}

			fmt.Fprintf(b, "%v", p)
		}
	}
	return b.String(), diags
}

func (r *runner) evaluatePropertyAccess(x ast.Expr, access *ast.PropertyAccess, subs map[string]interface{}) (interface{}, syntax.Diagnostics) {
	resourceName := access.Accessors[0].(*ast.PropertyName).Name

	var diags syntax.Diagnostics

	var receiver interface{}
	if res, ok := r.resources[resourceName]; ok {
		if len(access.Accessors) == 1 {
			return res.CustomResource().ID().ToStringOutput(), nil
		}
		receiver = res.GetOutputs()
	} else if p, ok := r.config[resourceName]; ok {
		receiver = p
	} else if v, ok := r.variables[resourceName]; ok {
		receiver = v
	} else if s, ok := subs[resourceName]; ok {
		receiver = s
	} else {
		return nil, syntax.Diagnostics{ast.ExprError(x, fmt.Sprintf("resource or variable named %s could not be found", resourceName), "")}
	}

	v, err := r.evaluateAccess(receiver, access.Accessors[1:])
	if err != nil {
		diags.Extend(ast.ExprError(x, err.Error(), ""))
		return nil, diags
	}
	return v, nil
}

func (r *runner) evaluateAccess(receiver interface{}, accessors []ast.PropertyAccessor) (interface{}, error) {
	for ; len(accessors) > 0; accessors = accessors[1:] {
		switch x := receiver.(type) {
		case pulumi.Output:
			return x.ApplyT(func(v interface{}) (interface{}, error) {
				return r.evaluateAccess(v, accessors)
			}), nil
		case []interface{}:
			sub, ok := accessors[0].(*ast.PropertySubscript)
			if !ok {
				return nil, fmt.Errorf("cannot access a list element using a property name")
			}
			index, ok := sub.Index.(int)
			if !ok {
				return nil, fmt.Errorf("cannot access a list element using a property name")
			}
			if index < 0 || index >= len(x) {
				return nil, fmt.Errorf("list index %v out-of-bounds for list of length %v", index, len(x))
			}
			receiver = x[index]
		case map[string]interface{}:
			var k string
			switch a := accessors[0].(type) {
			case *ast.PropertyName:
				k = a.Name
			case *ast.PropertySubscript:
				s, ok := a.Index.(string)
				if !ok {
					return nil, fmt.Errorf("cannot access an object property using an integer index")
				}
				k = s
			}
			receiver = x[k]
		default:
			return nil, fmt.Errorf("receiver must be a list or object, not %v", typeString(receiver))
		}
	}
	return receiver, nil
}

// evaluateBuiltinRef evaluates a "Ref" builtin. This map entry has a single value, which represents
// the resource name whose ID will be looked up and substituted in its place.
func (r *runner) evaluateBuiltinRef(v *ast.RefExpr) (interface{}, syntax.Diagnostics) {
	res, ok := r.resources[v.ResourceName.Value]
	if ok {
		return res.CustomResource().ID().ToStringOutput(), nil
	}
	x, ok := r.variables[v.ResourceName.Value]
	if ok {
		return x, nil
	}
	p, ok := r.config[v.ResourceName.Value]
	if ok {
		return p, nil
	}
	return nil, syntax.Diagnostics{ast.ExprError(v, fmt.Sprintf("resource Ref named %s could not be found", v.ResourceName.Value), "")}
}

// evaluateBuiltinGetAtt evaluates a "GetAtt" builtin. This map entry has a single two-valued array,
// the first value being the resource name, and the second being the property to read, and whose
// value will be looked up and substituted in its place.
func (r *runner) evaluateBuiltinGetAtt(v *ast.GetAttExpr) (interface{}, syntax.Diagnostics) {
	// Look up the resource and ensure it exists.
	res, ok := r.resources[v.ResourceName.Value]
	if !ok {
		return nil, syntax.Diagnostics{ast.ExprError(v, fmt.Sprintf("resource %s named by Fn::GetAtt could not be found", v.ResourceName.Value), "")}
	}

	// Get the requested property's output value from the resource state
	return res.GetOutput(v.PropertyName.Value), nil
}

// evaluateBuiltinInvoke evaluates the "Invoke" builtin, which enables templates to invoke arbitrary
// data source functions, to fetch information like the current availability zone, lookup AMIs, etc.
func (r *runner) evaluateBuiltinInvoke(t *ast.InvokeExpr) (interface{}, syntax.Diagnostics) {
	var diags syntax.Diagnostics

	args, adiags := r.evaluateExpr(t.CallArgs)
	diags.Extend(adiags...)
	if adiags.HasErrors() {
		return nil, diags
	}

	performInvoke := func(args interface{}) (interface{}, syntax.Diagnostics) {
		// At this point, we've got a function to invoke and some parameters! Invoke away.
		result := map[string]interface{}{}
		if err := r.ctx.Invoke(t.Token.Value, args, &result); err != nil {
			diags.Extend(ast.ExprError(t, err.Error(), ""))
			return nil, diags
		}

		if t.Return.GetValue() == "" {
			return result, diags
		}

		retv, ok := result[t.Return.Value]
		if !ok {
			diags.Extend(ast.ExprError(t.Return, fmt.Sprintf("Fn::Invoke of %s did not contain a property '%s' in the returned value", t.Token.Value, t.Return.Value), ""))
			return nil, diags
		}
		return retv, diags
	}

	// TODO[pulumi/pulumi-yaml#14]: Use dynamic Output-or-not information to decide whether the lift the invoke
	var deps []*ast.StringExpr
	getExpressionDependencies(&deps, t.CallArgs)

	if len(deps) > 0 {
		return pulumi.ToOutput(args).ApplyT(func(args interface{}) (interface{}, error) {
			result, diags := performInvoke(args)
			if diags.HasErrors() {
				// TODO: this could leak warnings
				// Note for reviewer: will need to plumb through a context to providing non-error diagnostics outside of ApplyT
				return nil, diags
			}
			return result, nil
		}), nil
	}

	return performInvoke(args)
}

func (r *runner) evaluateBuiltinJoin(v *ast.JoinExpr) (interface{}, syntax.Diagnostics) {
	var diags syntax.Diagnostics
	delim, ddiags := r.evaluateExpr(v.Delimiter)
	diags.Extend(ddiags...)
	if ddiags.HasErrors() {
		return nil, ddiags
	}
	var parts []interface{}
	for i, e := range v.Values.Elements {
		if i != 0 {
			parts = append(parts, delim)
		}
		part, pdiags := r.evaluateExpr(e)
		diags.Extend(pdiags...)
		if pdiags.HasErrors() {
			return nil, diags
		}
		parts = append(parts, part)
	}
	return joinStringOutputs(parts), diags
}

func (r *runner) evaluateBuiltinToJSON(v *ast.ToJSONExpr) (interface{}, syntax.Diagnostics) {
	var diags syntax.Diagnostics
	switch v := v.Value.(type) {
	case *ast.ListExpr, *ast.ObjectExpr:
	default:
		diags.Extend(ast.ExprError(v, "Fn::ToJSON must take either a list or object as it's argument.", ""))
		return nil, diags
	}
	result, d := evaluateToJSON(r, v.Value)
	diags.Extend(d...)
	if diags.HasErrors() {
		return nil, diags
	}
	toJSON := func(data interface{}) (string, error) {
		b, err := json.Marshal(data)
		if err != nil {
			return "", err
		}
		// We don't include diags because it will be passed promptly
		return string(b), nil
	}
	if output, ok := result.(pulumi.Output); ok {
		return output.ApplyT(toJSON), diags
	}
	b, err := toJSON(result)
	if err != nil {
		diags.Extend(ast.ExprError(v, "Failed to encode json", err.Error()))
	}
	return b, diags
}

func evaluateToJSON(r *runner, v ast.Expr) (interface{}, syntax.Diagnostics) {
	var diags syntax.Diagnostics
	switch v := v.(type) {
	case *ast.ListExpr:
		isPrompt := true
		elements := make([]interface{}, len(v.Elements))
		for i, e := range v.Elements {
			val, localDiags := evaluateToJSON(r, e)
			diags.Extend(localDiags...)
			if diags.HasErrors() {
				return nil, diags
			}
			elements[i] = val
			if _, ok := val.(pulumi.Output); ok {
				isPrompt = false
			}
		}
		if isPrompt {
			return elements, nil
		}
		return pulumi.All(elements...), nil
	case *ast.ObjectExpr:
		kvMap := make([]interface{}, len(v.Entries)*2)
		for i, entry := range v.Entries {
			k, localDiags := r.evaluateExpr(entry.Key)
			diags.Extend(localDiags...)
			if diags.HasErrors() {
				return nil, diags
			}
			val, localDiags := evaluateToJSON(r, entry.Value)
			diags.Extend(localDiags...)
			if diags.HasErrors() {
				return nil, diags
			}
			kvMap[i*2] = k
			kvMap[i*2+1] = val
		}
		isPrompt := true
		for _, v := range kvMap {
			if _, ok := v.(pulumi.Output); ok {
				isPrompt = false
			}
		}
		toMap := func(array []interface{}) (interface{}, error) {
			o := make(map[string]interface{}, len(v.Entries))
			for i := 0; i < len(v.Entries); i++ {
				o[array[i*2].(string)] = array[i*2+1]
			}
			return o, nil
		}
		if isPrompt {
			m, err := toMap(kvMap)
			contract.AssertNoErrorf(err, "toMap cannot return an error")
			return m, diags
		}
		return pulumi.All(kvMap...).ApplyT(toMap), diags

	default:
		return r.evaluateExpr(v)
	}
}

func (r *runner) evaluateBuiltinSelect(v *ast.SelectExpr) (interface{}, syntax.Diagnostics) {
	var diags syntax.Diagnostics
	index, idiags := r.evaluateExpr(v.Index)
	diags.Extend(idiags...)
	if idiags.HasErrors() {
		return nil, idiags
	}
	var elems []interface{}
	for _, e := range v.Values.Elements {
		ev, ediags := r.evaluateExpr(e)
		diags.Extend(ediags...)
		if ediags.HasErrors() {
			return nil, diags
		}
		elems = append(elems, ev)
	}
	args := append([]interface{}{index}, elems...)
	out := pulumi.All(args...).ApplyT(func(args []interface{}) (interface{}, error) {
		indexV := args[0]
		index, err := cast.ToIntE(indexV)
		if err != nil {
			diags.Extend(ast.ExprError(v.Index, err.Error(), ""))
			return nil, diags
		}
		elems := args[1:]
		// TODO: this could leak warnings
		if diags.HasErrors() {
			return nil, diags
		}
		return elems[index], nil
	})
	return out, nil
}

func (r *runner) evaluateBuiltinToBase64(v *ast.ToBase64Expr) (interface{}, syntax.Diagnostics) {
	str, diags := r.evaluateExpr(v.Value)
	if diags.HasErrors() {
		return nil, diags
	}
	toBase64 := func(s interface{}) (interface{}, error) {
		str := s.(string)
		return b64.StdEncoding.EncodeToString([]byte(str)), nil
	}
	switch str := str.(type) {
	case pulumi.Output:
		return str.ApplyT(toBase64), diags
	case string:
		s, err := toBase64(str)
		contract.AssertNoErrorf(err, "Types must match since we know we have a string")
		return s.(string), diags
	default:
		return nil, syntax.Diagnostics{ast.ExprError(v, "ToBase64 must encode into a string", "")}
	}
}

func (r *runner) evaluateBuiltinSub(v *ast.SubExpr) (interface{}, syntax.Diagnostics) {
	var diags syntax.Diagnostics

	// Evaluate all the substition mapping expressions.
	substitutions := make(map[string]interface{})
	if v.Substitutions != nil {
		for _, kvp := range v.Substitutions.Entries {
			k := kvp.Key.(*ast.StringExpr).Value

			v, vdiags := r.evaluateExpr(kvp.Value)
			diags.Extend(vdiags...)
			if vdiags.HasErrors() {
				return nil, diags
			}
			substitutions[k] = v
		}
	}
	return r.evaluateInterpolate(v.Interpolate, substitutions)
}

func (r *runner) evaluateBuiltinAsset(v *ast.AssetExpr) (interface{}, syntax.Diagnostics) {
	switch v.Kind.Value {
	case "File":
		return pulumi.NewFileAsset(v.Path.Value), nil
	case "String":
		return pulumi.NewStringAsset(v.Path.Value), nil
	case "Remote":
		return pulumi.NewRemoteAsset(v.Path.Value), nil
	case "FileArchive":
		return pulumi.NewFileArchive(v.Path.Value), nil
	case "RemoteArchive":
		return pulumi.NewRemoteArchive(v.Path.Value), nil
	case "AssetArchive":
		// TODO[pulumi/pulumi-yaml#53]: Implement Fn::Archive or support all variants as args to Fn::Asset
		panic(fmt.Errorf("%s unimplemented", v.Kind.Value))
	default:
		panic(fmt.Errorf("unexpected Asset kind '%s'", v.Kind.Value))
	}
}

func (r *runner) evaluateBuiltinStackReference(v *ast.StackReferenceExpr) (interface{}, syntax.Diagnostics) {
	stackRef, ok := r.stackRefs[v.StackName.Value]
	if !ok {
		var err error
		stackRef, err = pulumi.NewStackReference(r.ctx, v.StackName.Value, &pulumi.StackReferenceArgs{})
		if err != nil {
			return nil, syntax.Diagnostics{ast.ExprError(v.StackName, err.Error(), "")}
		}
		r.stackRefs[v.StackName.Value] = stackRef
	}

	var diags syntax.Diagnostics

	property, pdiags := r.evaluateExpr(v.PropertyName)
	diags.Extend(pdiags...)
	if pdiags.HasErrors() {
		return nil, diags
	}

	propertyStringOutput := pulumi.ToOutput(property).ApplyT(func(n interface{}) (string, error) {
		s, ok := n.(string)
		if !ok {
			diags.Extend(ast.ExprError(
				v.PropertyName,
				fmt.Sprintf("expected property name argument to Fn::StackReference to be a string, got %v", typeString(n)), ""),
			)
		}
		// TODO: this could leak warnings
		if diags.HasErrors() {
			return "", diags
		}
		return s, nil
	}).(pulumi.StringOutput)

	return stackRef.GetOutput(propertyStringOutput), nil
}

func joinStringOutputs(parts []interface{}) pulumi.StringOutput {
	return pulumi.All(parts...).ApplyT(func(arr []interface{}) (string, error) {
		s := ""
		for _, x := range arr {
			xs, ok := x.(string)
			if !ok {
				return "", fmt.Errorf("expected expression in Fn::Join or Fn::Sub to produce a string, got %v", reflect.TypeOf(x))
			}
			s += xs
		}
		return s, nil
	}).(pulumi.StringOutput)
}

// untypedArgs is an untyped interface for a bag of properties.
type untypedArgs map[string]interface{}

func (untypedArgs) ElementType() reflect.Type {
	return reflect.TypeOf((*map[string]interface{})(nil)).Elem()
}

func typeString(v interface{}) string {
	if v == nil {
		return "nil"
	}

	switch v.(type) {
	case bool:
		return "a boolean"
	case int:
		return "an integer"
	case float64:
		return "a number"
	case string:
		return "a string"
	case []interface{}:
		return "a list"
	case map[string]interface{}:
		return "an object"
	default:
		return fmt.Sprintf("%T", v)
	}
}

func listStrings(v *ast.StringListDecl) []string {
	a := make([]string, len(v.Elements))
	for i, s := range v.Elements {
		a[i] = s.Value
	}
	return a
}<|MERGE_RESOLUTION|>--- conflicted
+++ resolved
@@ -4,11 +4,8 @@
 
 import (
 	"bytes"
-<<<<<<< HEAD
+	b64 "encoding/base64"
 	"encoding/json"
-=======
-	b64 "encoding/base64"
->>>>>>> 17765521
 	"errors"
 	"fmt"
 	"io"
