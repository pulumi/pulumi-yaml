--- conflicted
+++ resolved
@@ -193,21 +193,12 @@
 // RunTemplate runs the evaluator against a template using the given request/settings.
 func RunTemplate(ctx *pulumi.Context, t *ast.TemplateDecl, loader PackageLoader) error {
 	runner := newRunner(ctx, t, loader)
-<<<<<<< HEAD
 
 	diags := TypeCheck(runner)
 	if diags.HasErrors() {
 		return diags
 	}
 
-=======
-
-	diags := TypeCheck(runner)
-	if diags.HasErrors() {
-		return diags
-	}
-
->>>>>>> 822aa2f6
 	diags.Extend(runner.Evaluate()...)
 	if diags.HasErrors() {
 		return diags
@@ -424,8 +415,6 @@
 		}
 	} else {
 		r.variables[node.Key.Value] = value
-<<<<<<< HEAD
-=======
 	}
 	return true
 }
@@ -457,40 +446,10 @@
 		}
 	} else {
 		r.ctx.Export(node.Key.Value, out)
->>>>>>> 822aa2f6
 	}
 	return true
 }
 
-<<<<<<< HEAD
-func (evaluator) EvalResource(r *runner, node resourceNode) bool {
-	ctx := r.newContext(node)
-	res, ok := ctx.registerResource(node)
-	if !ok {
-		msg := fmt.Sprintf("Error registering resource [%v]: %v", node.Key.Value, ctx.sdiags.Error())
-		err := r.ctx.Log.Error(msg, &pulumi.LogArgs{})
-		if err != nil {
-			return false
-		}
-	} else {
-		r.resources[node.Key.Value] = res
-	}
-	return true
-
-}
-
-func (evaluator) EvalOutput(r *runner, node ast.PropertyMapEntry) bool {
-	ctx := r.newContext(node)
-	out, ok := ctx.registerOutput(node)
-	if !ok {
-		msg := fmt.Sprintf("Error registering output [%v]: %v", node.Key.Value, ctx.sdiags.Error())
-		err := r.ctx.Log.Error(msg, &pulumi.LogArgs{})
-		if err != nil {
-			return false
-		}
-	} else {
-		r.ctx.Export(node.Key.Value, out)
-=======
 func (r *runner) Evaluate() syntax.Diagnostics {
 	return r.Run(evaluator{})
 }
@@ -530,55 +489,8 @@
 	}
 	if r.sdiags.HasErrors() {
 		return returnDiags()
->>>>>>> 822aa2f6
-	}
-	return true
-}
-
-<<<<<<< HEAD
-func (r *runner) Evaluate() syntax.Diagnostics {
-	return r.Run(evaluator{})
-}
-
-func (r *runner) ensureSetup() {
-	if r.intermediates == nil {
-		r.intermediates = []graphNode{}
-		cwd, err := os.Getwd()
-		if err != nil {
-			r.sdiags.Extend(syntax.Error(nil, err.Error(), ""))
-			return
-		}
-		r.variables[PulumiVarName] = map[string]interface{}{
-			"cwd":     cwd,
-			"project": r.ctx.Project(),
-			"stack":   r.ctx.Stack(),
-		}
-
-		// Topologically sort the intermediates based on implicit and explicit dependencies
-		intermediates, rdiags := topologicallySortedResources(r.t)
-		r.sdiags.Extend(rdiags...)
-		if rdiags.HasErrors() {
-			return
-		}
-		if intermediates != nil {
-			r.intermediates = intermediates
-		}
-	}
-}
-
-func (r *runner) Run(e Evaluator) syntax.Diagnostics {
-	r.ensureSetup()
-	returnDiags := func() syntax.Diagnostics {
-		r.sdiags.mutex.Lock()
-		defer r.sdiags.mutex.Unlock()
-		return r.sdiags.diags
-	}
-	if r.sdiags.HasErrors() {
-		return returnDiags()
-	}
-
-=======
->>>>>>> 822aa2f6
+	}
+
 	for _, kvp := range r.intermediates {
 		switch kvp := kvp.(type) {
 		case configNode:
