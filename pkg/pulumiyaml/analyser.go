--- conflicted
+++ resolved
@@ -493,7 +493,6 @@
 		ctx.addWarnDiag(loc, fmt.Sprintf("internal error: %s", summary), result.String())
 		return
 	}
-<<<<<<< HEAD
 	for _, v := range result.IndependentErrors() {
 		r := loc
 		if loc := v.Range(); loc != nil {
@@ -503,11 +502,8 @@
 		if summary := v.Summary(); summary != "" {
 			s = summary
 		}
-		ctx.addDiag(syntax.Error(r, s, v.String()))
-	}
-=======
-	ctx.addErrDiag(loc, summary, result.String())
->>>>>>> 0b35e89c
+		ctx.addErrDiag(r, s, v.String())
+	}
 }
 
 func (tc *typeCache) typeResource(r *Runner, node resourceNode) bool {
@@ -689,36 +685,16 @@
 	}
 	entryProps := []*schema.Property{}
 	for _, kvp := range entries {
-<<<<<<< HEAD
 		existing, ok := tc.exprs[kvp.Value]
 		rng := kvp.Key.Syntax().Syntax().Range()
 		if !ok {
-			ctx.addDiag(syntax.Warning(rng,
+			ctx.addWarnDiag(rng,
 				fmt.Sprintf("internal error: untyped input for %s.%s", token, kvp.Key.Value),
-				""))
+				"")
 		} else {
 			p := &schema.Property{
 				Name: kvp.Key.Value,
 				Type: existing,
-=======
-		if typ, hasField := propMap[kvp.Key.Value]; !hasField {
-			summary, detail := fmtr.MessageWithDetail(kvp.Key.Value, fmt.Sprintf("Property %s", kvp.Key.Value))
-			subject := kvp.Key.Syntax().Syntax().Range()
-			ctx.addErrDiag(subject, summary, detail)
-		} else {
-			existing, ok := tc.exprs[kvp.Value]
-			rng := kvp.Key.Syntax().Syntax().Range()
-			if !ok {
-				ctx.addWarnDiag(rng,
-					fmt.Sprintf("internal error: untyped input for %s.%s", resourceName, kvp.Key.Value),
-					fmt.Sprintf("expected type %s", typ.Type))
-			} else if typ.Type == nil {
-				ctx.addWarnDiag(rng,
-					fmt.Sprintf("internal error: unable to discover expected type for %s.%s", resourceName, kvp.Key.Value),
-					fmt.Sprintf("got type %s", existing))
-			} else {
-				assertTypeAssignable(ctx, rng, existing, typ.Type)
->>>>>>> 0b35e89c
 			}
 			storeRangeInProperty(p, rng)
 			storeNameInProperty(p, propPrefix+" "+p.Name)
@@ -739,23 +715,11 @@
 	hint := pkg.FunctionTypeHint(functionName)
 	entries := []ast.PropertyMapEntry{}
 	if t.CallArgs != nil {
-<<<<<<< HEAD
 		for _, entry := range t.CallArgs.Entries {
 			entries = append(entries, ast.PropertyMapEntry{
 				Key:   entry.Key.(*ast.StringExpr),
 				Value: entry.Value,
 			})
-=======
-		for _, prop := range t.CallArgs.Entries {
-			k := prop.Key.(*ast.StringExpr).Value
-			if typ, ok := inputs[k]; !ok {
-				summary, detail := fmtr.MessageWithDetail(k, k)
-				subject := prop.Key.Syntax().Syntax().Range()
-				ctx.addWarnDiag(subject, summary, detail)
-			} else {
-				tc.exprs[prop.Value] = typ
-			}
->>>>>>> 0b35e89c
 		}
 	}
 	inputs := []*schema.Property{}
