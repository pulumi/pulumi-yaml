// Copyright 2022, Pulumi Corporation.  All rights reserved.

package pulumiyaml

import (
	"fmt"
	"reflect"
	"strings"

	"github.com/hashicorp/hcl/v2"
	"github.com/pulumi/pulumi-yaml/pkg/pulumiyaml/ast"
	yamldiags "github.com/pulumi/pulumi-yaml/pkg/pulumiyaml/diags"
	"github.com/pulumi/pulumi-yaml/pkg/pulumiyaml/syntax"
)

type typeCache struct {
	exprs     map[ast.Expr]TypeHint
	resources map[*ast.ResourceDecl]TypeHint
}

func (tc *typeCache) typeResource(r *runner, node resourceNode) bool {
	k, v := node.Key.Value, node.Value
	ctx := r.newContext(node)
	pkg, typ, err := ResolveResource(ctx.pkgLoader, v.Type.Value)
	if err != nil {
		ctx.error(v.Type, fmt.Sprintf("error resolving type of resource %v: %v", k, err))
		return true
	}
	hint := pkg.ResourceTypeHint(typ)
	properties := hint.InputProperties()
	var allProperties []string
	for k := range properties {
		allProperties = append(allProperties, k)
	}
	fmtr := yamldiags.NonExistantFieldFormatter{
		ParentLabel:         fmt.Sprintf("Resource %s", typ.String()),
		Fields:              allProperties,
		MaxElements:         5,
		FieldsAreProperties: true,
	}

	for _, kvp := range v.Properties.Entries {
		if typ, hasField := properties[kvp.Key.Value]; !hasField {
			summary, detail := fmtr.MessageWithDetail(kvp.Key.Value, fmt.Sprintf("Property %s", kvp.Key.Value))
			subject := kvp.Key.Syntax().Syntax().Range()
			valueRange := kvp.Value.Syntax().Syntax().Range()
			context := hcl.RangeOver(*subject, *valueRange)
<<<<<<< HEAD
			ctx.addDiag(syntax.Error(subject, summary, detail).WithContext(&context))
=======
			ctx.addDiag(&syntax.Diagnostic{
				Severity:    hcl.DiagError,
				Summary:     summary,
				Detail:      detail,
				Subject:     subject,
				Context:     &context,
				EvalContext: &hcl.EvalContext{},
			})
>>>>>>> 100f3b66
		} else {
			tc.exprs[kvp.Value] = typ
		}
	}
	tc.resources[node.Value] = hint.Fields()

	options := ResourceOptionsTypeHint()
	allOptions := make([]string, 0, len(options))
	for k := range options {
		allOptions = append(allOptions, k)
	}
	if s := v.Syntax(); s != nil {
		if o, ok := s.(*syntax.ObjectNode); ok {
			validKeys := []string{"type", "properties", "options", "condition", "metadata"}
			fmtr := yamldiags.InvalidFieldBagFormatter{
				ParentLabel: fmt.Sprintf("Resource %s", typ.String()),
				MaxListed:   5,
				Bags: []yamldiags.TypeBag{
					{Name: "properties", Properties: allProperties},
					{Name: "options", Properties: allOptions},
					{Name: k, Properties: validKeys},
				},
				DistanceLimit: 3,
			}
			for i := 0; i < o.Len(); i++ {
				prop := o.Index(i)
				key := prop.Key.Value()
				keyLower := strings.ToLower(key)
				valid := false
				for _, k := range validKeys {
					if k == keyLower {
						valid = true
						break
					}
				}
				if valid {
					// This is a valid option, so we don't error
					continue
				}

				summary, detail := fmtr.MessageWithDetail(key)
				if match := fmtr.ExactMatching(key); len(match) == 1 {
					detail += fmt.Sprintf(", e.g.\n\n%s:\n  # ...\n  %s:\n    %s: %s",
						k, match[0], key, prop.Value)
				}

				ctx.addDiag(&syntax.Diagnostic{
					Severity: hcl.DiagError,
					Summary:  summary,
					Detail:   detail,
					Subject:  prop.Key.Syntax().Range(),
				})
			}
		}
	}
	return true
}

func (tc *typeCache) typeInvoke(ctx *evalContext, t *ast.InvokeExpr) bool {
	pkg, functionName, err := ResolveFunction(ctx.pkgLoader, t.Token.Value)
	if err != nil {
		_, b := ctx.error(t, err.Error())
		return b
	}
	var existing []string
	hint := pkg.FunctionTypeHint(functionName)
	inputs := hint.InputProperties()
	for k := range inputs {
		existing = append(existing, k)
	}
	fmtr := yamldiags.NonExistantFieldFormatter{
		ParentLabel: fmt.Sprintf("Invoke %s", functionName.String()),
		Fields:      existing,
		MaxElements: 5,
	}
	for _, prop := range t.CallArgs.Entries {
		k := prop.Key.(*ast.StringExpr).Value
		if typ, ok := inputs[k]; !ok {
			summary, detail := fmtr.MessageWithDetail(k, k)
			subject := prop.Key.Syntax().Syntax().Range()
			context := t.Syntax().Syntax().Range()
			ctx.addDiag(syntax.Error(subject, summary, detail).WithContext(context))
		} else {
			tc.exprs[prop.Value] = typ
		}
	}
	tc.exprs[t] = hint.Fields()
	return true
}

func (tc *typeCache) typeExpr(ctx *evalContext, t ast.Expr) bool {
	switch t := t.(type) {
	case *ast.InvokeExpr:
		return tc.typeInvoke(ctx, t)
	default:
		return true
	}
}

func newTypeCache() *typeCache {
	return &typeCache{
		exprs:     map[ast.Expr]TypeHint{},
		resources: map[*ast.ResourceDecl]TypeHint{},
	}
}

func TypeCheck(r *runner) syntax.Diagnostics {
	types := newTypeCache()

	// Set roots
	diags := r.Run(walker{
		VisitResource: types.typeResource,
		VisitExpr:     types.typeExpr,
	})

	return diags
}

type walker struct {
	VisitConfig   func(r *runner, node configNode) bool
	VisitVariable func(r *runner, node variableNode) bool
	VisitOutput   func(r *runner, node ast.PropertyMapEntry) bool
	VisitResource func(r *runner, node resourceNode) bool
	VisitExpr     func(*evalContext, ast.Expr) bool
}

func (e walker) walk(ctx *evalContext, x ast.Expr) bool {
	if x == nil {
		return true
	}
	if !e.VisitExpr(ctx, x) {
		return false
	}

	switch x := x.(type) {
	case *ast.NullExpr, *ast.BooleanExpr, *ast.NumberExpr, *ast.StringExpr:
	case *ast.ListExpr:
		for _, el := range x.Elements {
			if !e.walk(ctx, el) {
				return false
			}
		}
	case *ast.ObjectExpr:
		for _, prop := range x.Entries {
			if !e.walk(ctx, prop.Key) {
				return false
			}
			if !e.walk(ctx, prop.Value) {
				return false
			}
		}
	case *ast.InterpolateExpr, *ast.SymbolExpr:
	case ast.BuiltinExpr:
		if !e.walk(ctx, x.Name()) {
			return false
		}
		if !e.walk(ctx, x.Args()) {
			return false
		}
	default:
		panic(fmt.Sprintf("fatal: invalid expr type %T", x))
	}
	return true
}

func (e walker) EvalConfig(r *runner, node configNode) bool {
	if e.VisitConfig != nil {
		if !e.VisitConfig(r, node) {
			return false
		}
	}
	if e.VisitExpr != nil {
		ctx := r.newContext(node)
		if !e.walk(ctx, node.Key) {
			return false
		}
		if !e.walk(ctx, node.Value.Default) {
			return false
		}
		if !e.walk(ctx, node.Value.Secret) {
			return false
		}
	}
	return true
}
func (e walker) EvalVariable(r *runner, node variableNode) bool {
	if e.VisitVariable != nil {
		if !e.VisitVariable(r, node) {
			return false
		}
	}
	if e.VisitExpr != nil {
		ctx := r.newContext(node)
		if !e.walk(ctx, node.Key) {
			return false
		}
		if !e.walk(ctx, node.Value) {
			return false
		}
	}
	return true
}
func (e walker) EvalOutput(r *runner, node ast.PropertyMapEntry) bool {
	if e.VisitOutput != nil {
		if !e.VisitOutput(r, node) {
			return false
		}
	}
	if e.VisitExpr != nil {
		ctx := r.newContext(node)
		if !e.walk(ctx, node.Key) {
			return false
		}
		if !e.walk(ctx, node.Value) {
			return false
		}
	}
	return true
}
func (e walker) EvalResource(r *runner, node resourceNode) bool {
	if e.VisitResource != nil {
		if !e.VisitResource(r, node) {
			return false
		}
	}
	if e.VisitExpr != nil {
		ctx := r.newContext(node)
		if !e.walk(ctx, node.Key) {
			return false
		}
		v := node.Value
		if !e.walk(ctx, v.Type) {
			return false
		}
		for _, prop := range v.Properties.Entries {
			if !e.walk(ctx, prop.Key) {
				return false
			}
			if !e.walk(ctx, prop.Value) {
				return false
			}
		}
		if !e.walkResourceOptions(ctx, v.Options) {
			return false
		}
	}
	return true
}

func (e walker) walkResourceOptions(ctx *evalContext, opts ast.ResourceOptionsDecl) bool {
	if !e.walkStringList(ctx, opts.AdditionalSecretOutputs) {
		return false
	}
	if !e.walkStringList(ctx, opts.Aliases) {
		return false
	}
	if !e.walk(ctx, opts.DeleteBeforeReplace) {
		return false
	}
	if !e.walk(ctx, opts.DependsOn) {
		return false
	}
	if !e.walkStringList(ctx, opts.IgnoreChanges) {
		return false
	}
	if !e.walk(ctx, opts.Import) {
		return false
	}
	if !e.walk(ctx, opts.Parent) {
		return false
	}
	if !e.walk(ctx, opts.Protect) {
		return false
	}
	if !e.walk(ctx, opts.Provider) {
		return false
	}
	if !e.walk(ctx, opts.Providers) {
		return false
	}
	if !e.walk(ctx, opts.Version) {
		return false
	}
	if !e.walk(ctx, opts.PluginDownloadURL) {
		return false
	}
	if !e.walkStringList(ctx, opts.ReplaceOnChanges) {
		return false
	}
	if !e.walk(ctx, opts.RetainOnDelete) {
		return false
	}

	if ct := opts.CustomTimeouts; ct != nil {
		if !e.walk(ctx, ct.Create) {
			return false
		}
		if !e.walk(ctx, ct.Delete) {
			return false
		}
		if !e.walk(ctx, ct.Update) {
			return false
		}
	}
	return true
}

func (e walker) walkStringList(ctx *evalContext, l *ast.StringListDecl) bool {
	if l != nil {
		for _, el := range l.Elements {
			if !e.walk(ctx, el) {
				return false
			}
		}
	}
	return true
}

// Compute the set of fields valid for the resource options.
func ResourceOptionsTypeHint() FieldsTypeHint {
	typ := reflect.TypeOf(ast.ResourceOptionsDecl{})
	m := FieldsTypeHint{}
	for i := 0; i < typ.NumField(); i++ {
		f := typ.Field(i)
		if !f.IsExported() {
			continue
		}
		m[f.Name] = nil
	}
	return m
}<|MERGE_RESOLUTION|>--- conflicted
+++ resolved
@@ -45,18 +45,7 @@
 			subject := kvp.Key.Syntax().Syntax().Range()
 			valueRange := kvp.Value.Syntax().Syntax().Range()
 			context := hcl.RangeOver(*subject, *valueRange)
-<<<<<<< HEAD
 			ctx.addDiag(syntax.Error(subject, summary, detail).WithContext(&context))
-=======
-			ctx.addDiag(&syntax.Diagnostic{
-				Severity:    hcl.DiagError,
-				Summary:     summary,
-				Detail:      detail,
-				Subject:     subject,
-				Context:     &context,
-				EvalContext: &hcl.EvalContext{},
-			})
->>>>>>> 100f3b66
 		} else {
 			tc.exprs[kvp.Value] = typ
 		}
@@ -103,12 +92,8 @@
 						k, match[0], key, prop.Value)
 				}
 
-				ctx.addDiag(&syntax.Diagnostic{
-					Severity: hcl.DiagError,
-					Summary:  summary,
-					Detail:   detail,
-					Subject:  prop.Key.Syntax().Range(),
-				})
+				subject := prop.Key.Syntax().Range()
+				ctx.addDiag(syntax.Error(subject, summary, detail))
 			}
 		}
 	}
