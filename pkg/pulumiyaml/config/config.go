--- conflicted
+++ resolved
@@ -58,18 +58,6 @@
 }
 
 var (
-<<<<<<< HEAD
-	String      = typ{schema.StringType}
-	StringList  = typ{&schema.ArrayType{ElementType: schema.StringType}}
-	Number      = typ{schema.NumberType}
-	NumberList  = typ{&schema.ArrayType{ElementType: schema.NumberType}}
-	Boolean     = typ{schema.BoolType}
-	BooleanList = typ{&schema.ArrayType{ElementType: schema.NumberType}}
-	Int         = typ{schema.IntType}
-	IntList     = typ{&schema.ArrayType{ElementType: schema.IntType}}
-	Object      = typ{&schema.MapType{ElementType: schema.AnyType}}
-	ObjectList  = typ{&schema.ArrayType{ElementType: &schema.MapType{ElementType: schema.AnyType}}}
-=======
 	String      Type = typ{schema.StringType}
 	StringList       = typ{&schema.ArrayType{ElementType: schema.StringType}}
 	Number           = typ{schema.NumberType}
@@ -78,7 +66,8 @@
 	BooleanList      = typ{&schema.ArrayType{ElementType: schema.BoolType}}
 	Int              = typ{schema.IntType}
 	IntList          = typ{&schema.ArrayType{ElementType: schema.IntType}}
->>>>>>> 483d6105
+	Object           = typ{&schema.MapType{ElementType: schema.AnyType}}
+	ObjectList       = typ{&schema.ArrayType{ElementType: &schema.MapType{ElementType: schema.AnyType}}}
 )
 
 type Types []Type
