--- conflicted
+++ resolved
@@ -1,13 +1,4 @@
 resources:
-<<<<<<< HEAD
-    logs:
-        type: aws:s3:Bucket
-    bucket:
-        type: aws:s3:Bucket
-        properties:
-            loggings:
-                - targetBucket: ${logs.bucket}
-=======
   logs:
     type: aws:s3:Bucket
   bucket:
@@ -15,6 +6,5 @@
     properties:
       loggings:
         - targetBucket: ${logs.bucket}
->>>>>>> 59f4b38d
 outputs:
   targetBucket: ${bucket.loggings[0].targetBucket}