resources:
<<<<<<< HEAD
    Other:
        type: other:Thing
        properties:
            idea: Support Third Party
    Question:
        type: other:module:Object
        properties:
            answer: 42
=======
  Other:
    type: other:Thing
    properties:
      idea: Support Third Party
  Question:
    type: other:module:Object
    properties:
      answer: 42
>>>>>>> 59f4b38d
<|MERGE_RESOLUTION|>--- conflicted
+++ resolved
@@ -1,14 +1,4 @@
 resources:
-<<<<<<< HEAD
-    Other:
-        type: other:Thing
-        properties:
-            idea: Support Third Party
-    Question:
-        type: other:module:Object
-        properties:
-            answer: 42
-=======
   Other:
     type: other:Thing
     properties:
@@ -16,5 +6,4 @@
   Question:
     type: other:module:Object
     properties:
-      answer: 42
->>>>>>> 59f4b38d
+      answer: 42