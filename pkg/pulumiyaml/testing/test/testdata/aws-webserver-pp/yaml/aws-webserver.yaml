--- conflicted
+++ resolved
@@ -1,40 +1,4 @@
 resources:
-<<<<<<< HEAD
-    securityGroup:
-        type: aws:ec2:SecurityGroup
-        properties:
-            ingress:
-                - protocol: tcp
-                  fromPort: 0
-                  toPort: 0
-                  cidrBlocks:
-                    - 0.0.0.0/0
-    server:
-        type: aws:ec2:Instance
-        properties:
-            tags:
-                Name: web-server-www
-            instanceType: t2.micro
-            securityGroups:
-                - ${securityGroup.name}
-            ami: ${ami.id}
-            userData: |
-                #!/bin/bash
-                echo "Hello, World!" > index.html
-                nohup python -m SimpleHTTPServer 80 &
-variables:
-    ami:
-        Fn::Invoke:
-            Function: aws:getAmi
-            Arguments:
-                filters:
-                    - name: name
-                      values:
-                        - amzn-ami-hvm-*-x86_64-ebs
-                owners:
-                    - 137112412989
-                mostRecent: true
-=======
   securityGroup:
     type: aws:ec2:SecurityGroup
     properties:
@@ -69,7 +33,6 @@
         owners:
           - 137112412989
         mostRecent: true
->>>>>>> 59f4b38d
 outputs:
   publicIp: ${server.publicIp}
   publicHostName: ${server.publicDns}