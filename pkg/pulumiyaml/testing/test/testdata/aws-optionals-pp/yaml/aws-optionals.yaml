resources:
<<<<<<< HEAD
    example:
        type: aws:iam:Policy
        properties:
            name: example_policy
            path: /
            policy: ${policyDocument.json}
variables:
    policyDocument:
        Fn::Invoke:
            Function: aws:iam:getPolicyDocument
            Arguments:
                statements:
                    - sid: 1
                      actions:
                        - s3:ListAllMyBuckets
                        - s3:GetBucketLocation
                      resources:
                        - arn:aws:s3:::*
=======
  example:
    type: aws:iam:Policy
    properties:
      name: example_policy
      path: /
      policy: ${policyDocument.json}
variables:
  policyDocument:
    Fn::Invoke:
      Function: aws:iam:getPolicyDocument
      Arguments:
        statements:
          - sid: 1
            actions:
              - s3:ListAllMyBuckets
              - s3:GetBucketLocation
            resources:
              - arn:aws:s3:::*
>>>>>>> 59f4b38d
<|MERGE_RESOLUTION|>--- conflicted
+++ resolved
@@ -1,24 +1,4 @@
 resources:
-<<<<<<< HEAD
-    example:
-        type: aws:iam:Policy
-        properties:
-            name: example_policy
-            path: /
-            policy: ${policyDocument.json}
-variables:
-    policyDocument:
-        Fn::Invoke:
-            Function: aws:iam:getPolicyDocument
-            Arguments:
-                statements:
-                    - sid: 1
-                      actions:
-                        - s3:ListAllMyBuckets
-                        - s3:GetBucketLocation
-                      resources:
-                        - arn:aws:s3:::*
-=======
   example:
     type: aws:iam:Policy
     properties:
@@ -36,5 +16,4 @@
               - s3:ListAllMyBuckets
               - s3:GetBucketLocation
             resources:
-              - arn:aws:s3:::*
->>>>>>> 59f4b38d
+              - arn:aws:s3:::*