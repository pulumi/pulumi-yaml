--- conflicted
+++ resolved
@@ -1,23 +1,4 @@
 resources:
-<<<<<<< HEAD
-    example:
-        type: aws:iam:Policy
-        properties:
-            name: example_policy
-            path: /
-            policy:
-                Fn::Invoke:
-                    Function: aws:iam:getPolicyDocument
-                    Arguments:
-                        statements:
-                            - sid: 1
-                              actions:
-                                - s3:ListAllMyBuckets
-                                - s3:GetBucketLocation
-                              resources:
-                                - arn:aws:s3:::*
-                    Return: json
-=======
   example:
     type: aws:iam:Policy
     properties:
@@ -34,5 +15,4 @@
                   - s3:GetBucketLocation
                 resources:
                   - arn:aws:s3:::*
-          Return: json
->>>>>>> 59f4b38d
+          Return: json