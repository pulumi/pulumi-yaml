resources:
<<<<<<< HEAD
    random-pet:
        type: random:RandomPet
        properties:
            prefix: doggo
=======
  random-pet:
    type: random:RandomPet
    properties:
      prefix: doggo
>>>>>>> 59f4b38d
<|MERGE_RESOLUTION|>--- conflicted
+++ resolved
@@ -1,12 +1,5 @@
 resources:
-<<<<<<< HEAD
-    random-pet:
-        type: random:RandomPet
-        properties:
-            prefix: doggo
-=======
   random-pet:
     type: random:RandomPet
     properties:
-      prefix: doggo
->>>>>>> 59f4b38d
+      prefix: doggo