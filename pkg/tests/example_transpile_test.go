// Copyright 2022, Pulumi Corporation.  All rights reserved.

package tests

import (
	"fmt"
	"io/ioutil"
	"os"
	"path/filepath"
	"strings"
	"testing"

	"github.com/blang/semver"
	"github.com/hashicorp/hcl/v2"
	hclsyntax "github.com/pulumi/pulumi/pkg/v3/codegen/hcl2/syntax"
	"github.com/pulumi/pulumi/pkg/v3/codegen/pcl"
	"github.com/pulumi/pulumi/pkg/v3/resource/deploy/deploytest"
	"github.com/stretchr/testify/assert"
	"github.com/stretchr/testify/require"

	"github.com/pulumi/pulumi-yaml/pkg/pulumiyaml"
	"github.com/pulumi/pulumi-yaml/pkg/pulumiyaml/ast"
	"github.com/pulumi/pulumi-yaml/pkg/pulumiyaml/codegen"
	pcodegen "github.com/pulumi/pulumi/pkg/v3/codegen"
	"github.com/pulumi/pulumi/pkg/v3/codegen/dotnet"
	gogen "github.com/pulumi/pulumi/pkg/v3/codegen/go"
	"github.com/pulumi/pulumi/pkg/v3/codegen/nodejs"
	"github.com/pulumi/pulumi/pkg/v3/codegen/python"
	"github.com/pulumi/pulumi/pkg/v3/codegen/testing/utils"
	"github.com/pulumi/pulumi/sdk/v3/go/common/resource/plugin"
	"github.com/pulumi/pulumi/sdk/v3/go/common/tokens"
	"github.com/pulumi/pulumi/sdk/v3/go/common/util/cmdutil"
)

var (
	examplesPath = filepath.Join("..", "..", "examples")
	outDir       = "transpiled_examples"

	// failingExamples examples are known to not produce valid PCL.
	failingExamples = []string{
		"azure-app-service",
		"stackreference-consumer",
	}

	// failingCompile examples are known to produce valid PCL, but produce
	// invalid transpiled code.
	failingCompile = map[string]LanguageList{
		"stackreference-producer": Dotnet.And(Golang),
		"stackreference-consumer": AllLanguages().Except(Python),
		"random":                  Dotnet.And(Nodejs),
		"getting-started":         AllLanguages(),
		"azure-static-website":    AllLanguages(),
		"aws-static-website":      AllLanguages(),
		"webserver":               AllLanguages().Except(Nodejs),
<<<<<<< HEAD
		"azure-container-apps":    AllLanguages(),
=======
		"webserver-json":          AllLanguages().Except(Nodejs),
>>>>>>> ed425235
		"aws-eks":                 AllLanguages().Except(Python),
	}

	langTests = []ConvertFunc{
		convertTo("nodejs", nodejs.GenerateProgram, func(t *testing.T, dir string, deps pcodegen.StringSet) {
			nodejs.Check(t, filepath.Join(dir, "index.ts"), deps, false)
		}),
		convertTo("python", python.GenerateProgram, func(t *testing.T, dir string, deps pcodegen.StringSet) {
			python.Check(t, filepath.Join(dir, "__main__.py"), deps)
		}),
		convertTo("go", gogen.GenerateProgram, func(t *testing.T, dir string, deps pcodegen.StringSet) {
			gogen.Check(t, filepath.Join(dir, "main.go"), deps, "")
		}),
		convertTo("dotnet", dotnet.GenerateProgram, func(t *testing.T, dir string, deps pcodegen.StringSet) {
			dotnet.Check(t, filepath.Join(dir, "Program.cs"), deps, "")
		}),
	}
)

// TestGenerateExamples transpiles and and checks all tests in the examples
// folder.
//
// This test expects the examples folder to have the following structure
// examples/
//   ${test-name}/
//     Pulumi.yaml
//
// A folder without Pulumi.yaml will signal an error. Other files are ignored.
//
// The same PULUMI_ACCEPT idiom is used for example tests. After adding a new
// test, run:
//
// ```sh
// PULUMI_ACCEPT=true go test --run=TestGenerateExamples ./...
// ```
//
// This will add the current transpile result to the known results.
func TestGenerateExamples(t *testing.T) {
	examples, err := ioutil.ReadDir(examplesPath)
	require.NoError(t, err)
	for _, dir := range examples {
		dir := dir
		t.Run(dir.Name(), func(t *testing.T) {
			var skip bool
			for _, ex := range failingExamples {
				if ex == dir.Name() {
					skip = true
				}
			}
			if skip {
				t.Skip()
				return
			}
			main, err := getMain(filepath.Join(examplesPath, dir.Name()))
			require.NoError(t, err, "Could not get file path")
			template, diags, err := pulumiyaml.LoadFile(main)
			if err == os.ErrNotExist {
				template, diags, err = pulumiyaml.LoadFile(main)
			}
			require.NoError(t, err, "Loading file: %s", main)
			require.False(t, diags.HasErrors(), diags.Error())
			assert.Len(t, diags, 0, "Should have neither warnings nor errors")
			if t.Failed() {
				return
			}

			pcl, tdiags, err := getValidPCLFile(template)
			if pcl != nil {
				// If there wasn't an error, we write out the program file, even if it is invalid PCL.
				writeOrCompare(t, filepath.Join(outDir, dir.Name()), map[string][]byte{"program.pp": pcl})
			}
			require.NoError(t, err)
			require.False(t, tdiags.HasErrors(), tdiags.Error())
			for _, f := range langTests {
				f(t, template, dir.Name())
			}
		})
	}
}

func getMain(dir string) (string, error) {
	attempts := []string{"Main.yaml", "Main.json", "Pulumi.yaml"}
	for _, base := range attempts {
		path := filepath.Join(dir, base)
		if _, err := os.Stat(path); err == nil {
			return path, nil
		} else if !os.IsNotExist(err) {
			return "", fmt.Errorf("getMain: %w", err)
		}
	}
	return "", fmt.Errorf("could not find a main file in '%s'", dir)
}

func pluginHost() plugin.Host {
	schemaLoadPath := filepath.Join("..", "pulumiyaml", "testing", "test", "testdata")
	host := func(pkg tokens.Package, version semver.Version) *deploytest.PluginLoader {
		return deploytest.NewProviderLoader(pkg, version, func() (plugin.Provider, error) {
			return utils.NewProviderLoader(pkg.String())(schemaLoadPath)
		})
	}
	return deploytest.NewPluginHost(nil, nil, nil,
		host("aws", semver.MustParse("4.26.0")),
		host("azure-native", semver.MustParse("1.56.0")),
		host("azure", semver.MustParse("4.18.0")),
		host("kubernetes", semver.MustParse("3.7.2")),
		host("random", semver.MustParse("4.2.0")),
		host("eks", semver.MustParse("0.37.1")),
		host("aws-native", semver.MustParse("0.13.0")),
		host("docker", semver.MustParse("3.1.0")),

		// Extra packages are to satisfy the versioning requirement of aws-eks.
		// While the schemas are not the correct version, we rely on not
		// depending on the difference between them.
		host("aws", semver.MustParse("4.15.0")),
		host("kubernetes", semver.MustParse("3.0.0")),
	)
}

func getValidPCLFile(file *ast.TemplateDecl) ([]byte, hcl.Diagnostics, error) {
	templateBody, tdiags := codegen.ImportTemplate(file)
	diags := hcl.Diagnostics(tdiags)
	if tdiags.HasErrors() {
		return nil, diags, nil
	}
	program := fmt.Sprintf("%v", templateBody)
	parser := hclsyntax.NewParser()
	if err := parser.ParseFile(strings.NewReader(program), "program.pp"); err != nil {
		return nil, diags, err
	}
	diags = diags.Extend(parser.Diagnostics)
	_, pdiags, err := pcl.BindProgram(parser.Files, pcl.PluginHost(pluginHost()))
	if err != nil {
		return []byte(program), diags, err
	}
	diags = diags.Extend(pdiags)
	if diags.HasErrors() {
		return []byte(program), diags, nil
	}
	return []byte(program), diags, nil

}

type ConvertFunc = func(t *testing.T, template *ast.TemplateDecl, dir string)
type CheckFunc = func(t *testing.T, dir string, deps pcodegen.StringSet)

func shouldBeParallel() bool {
	v := os.Getenv("PULUMI_TEST_PARALLEL")
	return v == "" || cmdutil.IsTruthy(v)
}

func writeOrCompare(t *testing.T, dir string, files map[string][]byte) {
	pulumiAccept := cmdutil.IsTruthy(os.Getenv("PULUMI_ACCEPT"))
	for path, bytes := range files {
		path = filepath.Join(dir, filepath.FromSlash(path))
		if pulumiAccept {
			err := os.MkdirAll(filepath.Dir(path), 0700)
			require.NoError(t, err)
			err = os.WriteFile(path, bytes, 0600)
			require.NoError(t, err)
		} else {
			expected, err := os.ReadFile(path)
			require.NoError(t, err)
			assert.Equal(t, string(expected), string(bytes), "File mismatch")
		}
	}
}

func convertTo(lang string, generator codegen.GenerateFunc, check CheckFunc) ConvertFunc {
	return func(t *testing.T, template *ast.TemplateDecl, name string) {
		writeTo := filepath.Join(outDir, name, lang)
		t.Run(lang, func(t *testing.T) {
			if failingCompile[name].Has(lang) {
				t.Skipf("%s/%s is known to not produce valid code", name, lang)
				return
			}
			if shouldBeParallel() {
				t.Parallel()
			}
			files, diags, err := codegen.ConvertTemplate(template, generator, pluginHost())
			require.NoError(t, err, "Failed to convert")
			require.False(t, diags.HasErrors(), diags.Error())
			writeOrCompare(t, writeTo, files)
			deps := pcodegen.NewStringSet()
			for _, d := range template.Resources.Entries {
				// This will not handle invokes correctly
				urn := strings.Split(d.Value.Type.Value, ":")
				if urn[0] == "pulumi" && urn[1] == "providers" {
					deps.Add(urn[2])
				} else {
					deps.Add(urn[0])
				}
			}

			check(t, writeTo, deps)
		})
	}
}

type LanguageList struct {
	list []string
}

func AllLanguages() LanguageList {
	return Dotnet.And(Golang).And(Python).And(Nodejs)
}

var (
	Dotnet = LanguageList{[]string{"dotnet"}}
	Golang = LanguageList{[]string{"go"}}
	Nodejs = LanguageList{[]string{"nodejs"}}
	Python = LanguageList{[]string{"python"}}
)

func (ll LanguageList) Has(lang string) bool {
	for _, l := range ll.list {
		if l == lang {
			return true
		}
	}
	return false
}

func (ll LanguageList) And(other LanguageList) LanguageList {
	out := ll
	for _, l := range other.list {
		if !ll.Has(l) {
			out.list = append(out.list, l)
		}
	}
	return out
}

func (ll LanguageList) Except(other LanguageList) LanguageList {
	var out LanguageList
	for _, l := range ll.list {
		if !other.Has(l) {
			out.list = append(out.list, l)
		}
	}
	return out
}<|MERGE_RESOLUTION|>--- conflicted
+++ resolved
@@ -52,11 +52,8 @@
 		"azure-static-website":    AllLanguages(),
 		"aws-static-website":      AllLanguages(),
 		"webserver":               AllLanguages().Except(Nodejs),
-<<<<<<< HEAD
 		"azure-container-apps":    AllLanguages(),
-=======
 		"webserver-json":          AllLanguages().Except(Nodejs),
->>>>>>> ed425235
 		"aws-eks":                 AllLanguages().Except(Python),
 	}
 
