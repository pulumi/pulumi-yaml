// Copyright 2022, Pulumi Corporation.  All rights reserved.

package tests

import (
	"fmt"
	"io/ioutil"
	"os"
	"path/filepath"
	"strings"
	"testing"

	"github.com/blang/semver"
	"github.com/hashicorp/hcl/v2"
	hclsyntax "github.com/pulumi/pulumi/pkg/v3/codegen/hcl2/syntax"
	"github.com/pulumi/pulumi/pkg/v3/codegen/pcl"
	"github.com/pulumi/pulumi/pkg/v3/resource/deploy/deploytest"
	"github.com/stretchr/testify/assert"
	"github.com/stretchr/testify/require"

	"github.com/pulumi/pulumi-yaml/pkg/pulumiyaml"
	"github.com/pulumi/pulumi-yaml/pkg/pulumiyaml/ast"
	"github.com/pulumi/pulumi-yaml/pkg/pulumiyaml/codegen"
	pcodegen "github.com/pulumi/pulumi/pkg/v3/codegen"
	"github.com/pulumi/pulumi/pkg/v3/codegen/dotnet"
	gogen "github.com/pulumi/pulumi/pkg/v3/codegen/go"
	"github.com/pulumi/pulumi/pkg/v3/codegen/nodejs"
	"github.com/pulumi/pulumi/pkg/v3/codegen/python"
	"github.com/pulumi/pulumi/pkg/v3/codegen/testing/utils"
	"github.com/pulumi/pulumi/sdk/v3/go/common/resource/plugin"
	"github.com/pulumi/pulumi/sdk/v3/go/common/tokens"
	"github.com/pulumi/pulumi/sdk/v3/go/common/util/cmdutil"
)

var (
	examplesPath = filepath.Join("..", "..", "examples")
	outDir       = "transpiled_examples"

	// failingExamples examples are known to not produce valid PCL.
	failingExamples = []string{
<<<<<<< HEAD
		"azure-container-apps",
		"webserver-json",
=======
		"azure-app-service",
>>>>>>> d55da008
		"stackreference-consumer",
	}

	// failingCompile examples are known to produce valid PCL, but produce
	// invalid transpiled code.
	failingCompile = map[string]LanguageList{
		"stackreference-producer": Dotnet.And(Golang),
		"stackreference-consumer": AllLanguages().Except(Python),
		"random":                  Dotnet.And(Nodejs),
		"getting-started":         AllLanguages(),
		"azure-static-website":    AllLanguages(),
		"aws-static-website":      AllLanguages(),
		"webserver":               AllLanguages().Except(Nodejs),
		"azure-container-apps":    AllLanguages(),
		"webserver-json":          AllLanguages().Except(Nodejs),
		"aws-eks":                 AllLanguages().Except(Python),
		"azure-app-service":       AllLanguages(),
	}

	langTests = []ConvertFunc{
		convertTo("nodejs", nodejs.GenerateProgram, func(t *testing.T, dir string, deps pcodegen.StringSet) {
			nodejs.Check(t, filepath.Join(dir, "index.ts"), deps, false)
		}),
		convertTo("python", python.GenerateProgram, func(t *testing.T, dir string, deps pcodegen.StringSet) {
			python.Check(t, filepath.Join(dir, "__main__.py"), deps)
		}),
		convertTo("go", gogen.GenerateProgram, func(t *testing.T, dir string, deps pcodegen.StringSet) {
			gogen.Check(t, filepath.Join(dir, "main.go"), deps, "")
		}),
		convertTo("dotnet", dotnet.GenerateProgram, func(t *testing.T, dir string, deps pcodegen.StringSet) {
			dotnet.Check(t, filepath.Join(dir, "Program.cs"), deps, "")
		}),
	}
)

// TestGenerateExamples transpiles and and checks all tests in the examples
// folder.
//
// This test expects the examples folder to have the following structure
// examples/
//   ${test-name}/
//     Pulumi.yaml
//
// A folder without Pulumi.yaml will signal an error. Other files are ignored.
//
// The same PULUMI_ACCEPT idiom is used for example tests. After adding a new
// test, run:
//
// ```sh
// PULUMI_ACCEPT=true go test --run=TestGenerateExamples ./...
// ```
//
// This will add the current transpile result to the known results.
func TestGenerateExamples(t *testing.T) {
	examples, err := ioutil.ReadDir(examplesPath)
	require.NoError(t, err)
	for _, dir := range examples {
		dir := dir
		t.Run(dir.Name(), func(t *testing.T) {
			var skip bool
			for _, ex := range failingExamples {
				if ex == dir.Name() {
					skip = true
				}
			}
			if skip {
				t.Skip()
				return
			}
			main, err := getMain(filepath.Join(examplesPath, dir.Name()))
			require.NoError(t, err, "Could not get file path")
			template, diags, err := pulumiyaml.LoadFile(main)
			if err == os.ErrNotExist {
				template, diags, err = pulumiyaml.LoadFile(main)
			}
			require.NoError(t, err, "Loading file: %s", main)
			require.False(t, diags.HasErrors(), diags.Error())
			assert.Len(t, diags, 0, "Should have neither warnings nor errors")
			if t.Failed() {
				return
			}

			pcl, tdiags, err := getValidPCLFile(template)
			if pcl != nil {
				// If there wasn't an error, we write out the program file, even if it is invalid PCL.
				writeOrCompare(t, filepath.Join(outDir, dir.Name()), map[string][]byte{"program.pp": pcl})
			}
			require.NoError(t, err)
			require.False(t, tdiags.HasErrors(), tdiags.Error())
			for _, f := range langTests {
				f(t, template, dir.Name())
			}
		})
	}
}

func getMain(dir string) (string, error) {
	attempts := []string{"Main.yaml", "Main.json", "Pulumi.yaml"}
	for _, base := range attempts {
		path := filepath.Join(dir, base)
		if _, err := os.Stat(path); err == nil {
			return path, nil
		} else if !os.IsNotExist(err) {
			return "", fmt.Errorf("getMain: %w", err)
		}
	}
	return "", fmt.Errorf("could not find a main file in '%s'", dir)
}

func pluginHost() plugin.Host {
	schemaLoadPath := filepath.Join("..", "pulumiyaml", "testing", "test", "testdata")
	host := func(pkg tokens.Package, version semver.Version) *deploytest.PluginLoader {
		return deploytest.NewProviderLoader(pkg, version, func() (plugin.Provider, error) {
			return utils.NewProviderLoader(pkg.String())(schemaLoadPath)
		})
	}
	return deploytest.NewPluginHost(nil, nil, nil,
		host("aws", semver.MustParse("4.26.0")),
		host("azure-native", semver.MustParse("1.56.0")),
		host("azure", semver.MustParse("4.18.0")),
		host("kubernetes", semver.MustParse("3.7.2")),
		host("random", semver.MustParse("4.2.0")),
		host("eks", semver.MustParse("0.37.1")),
		host("aws-native", semver.MustParse("0.13.0")),
		host("docker", semver.MustParse("3.1.0")),

		// Extra packages are to satisfy the versioning requirement of aws-eks.
		// While the schemas are not the correct version, we rely on not
		// depending on the difference between them.
		host("aws", semver.MustParse("4.15.0")),
		host("kubernetes", semver.MustParse("3.0.0")),
	)
}

func getValidPCLFile(file *ast.TemplateDecl) ([]byte, hcl.Diagnostics, error) {
	templateBody, tdiags := codegen.ImportTemplate(file)
	diags := hcl.Diagnostics(tdiags)
	if tdiags.HasErrors() {
		return nil, diags, nil
	}
	program := fmt.Sprintf("%v", templateBody)
	parser := hclsyntax.NewParser()
	if err := parser.ParseFile(strings.NewReader(program), "program.pp"); err != nil {
		return nil, diags, err
	}
	diags = diags.Extend(parser.Diagnostics)
	_, pdiags, err := pcl.BindProgram(parser.Files, pcl.PluginHost(pluginHost()))
	if err != nil {
		return []byte(program), diags, err
	}
	diags = diags.Extend(pdiags)
	if diags.HasErrors() {
		return []byte(program), diags, nil
	}
	return []byte(program), diags, nil

}

type ConvertFunc = func(t *testing.T, template *ast.TemplateDecl, dir string)
type CheckFunc = func(t *testing.T, dir string, deps pcodegen.StringSet)

func shouldBeParallel() bool {
	v := os.Getenv("PULUMI_TEST_PARALLEL")
	return v == "" || cmdutil.IsTruthy(v)
}

func writeOrCompare(t *testing.T, dir string, files map[string][]byte) {
	pulumiAccept := cmdutil.IsTruthy(os.Getenv("PULUMI_ACCEPT"))
	for path, bytes := range files {
		path = filepath.Join(dir, filepath.FromSlash(path))
		if pulumiAccept {
			err := os.MkdirAll(filepath.Dir(path), 0700)
			require.NoError(t, err)
			err = os.WriteFile(path, bytes, 0600)
			require.NoError(t, err)
		} else {
			expected, err := os.ReadFile(path)
			require.NoError(t, err)
			assert.Equal(t, string(expected), string(bytes), "File mismatch")
		}
	}
}

func convertTo(lang string, generator codegen.GenerateFunc, check CheckFunc) ConvertFunc {
	return func(t *testing.T, template *ast.TemplateDecl, name string) {
		writeTo := filepath.Join(outDir, name, lang)
		t.Run(lang, func(t *testing.T) {
			if failingCompile[name].Has(lang) {
				t.Skipf("%s/%s is known to not produce valid code", name, lang)
				return
			}
			if shouldBeParallel() {
				t.Parallel()
			}
			files, diags, err := codegen.ConvertTemplate(template, generator, pluginHost())
			require.NoError(t, err, "Failed to convert")
			require.False(t, diags.HasErrors(), diags.Error())
			writeOrCompare(t, writeTo, files)
			deps := pcodegen.NewStringSet()
			for _, d := range template.Resources.Entries {
				// This will not handle invokes correctly
				urn := strings.Split(d.Value.Type.Value, ":")
				if urn[0] == "pulumi" && urn[1] == "providers" {
					deps.Add(urn[2])
				} else {
					deps.Add(urn[0])
				}
			}

			check(t, writeTo, deps)
		})
	}
}

type LanguageList struct {
	list []string
}

func AllLanguages() LanguageList {
	return Dotnet.And(Golang).And(Python).And(Nodejs)
}

var (
	Dotnet = LanguageList{[]string{"dotnet"}}
	Golang = LanguageList{[]string{"go"}}
	Nodejs = LanguageList{[]string{"nodejs"}}
	Python = LanguageList{[]string{"python"}}
)

func (ll LanguageList) Has(lang string) bool {
	for _, l := range ll.list {
		if l == lang {
			return true
		}
	}
	return false
}

func (ll LanguageList) And(other LanguageList) LanguageList {
	out := ll
	for _, l := range other.list {
		if !ll.Has(l) {
			out.list = append(out.list, l)
		}
	}
	return out
}

func (ll LanguageList) Except(other LanguageList) LanguageList {
	var out LanguageList
	for _, l := range ll.list {
		if !other.Has(l) {
			out.list = append(out.list, l)
		}
	}
	return out
}<|MERGE_RESOLUTION|>--- conflicted
+++ resolved
@@ -38,12 +38,6 @@
 
 	// failingExamples examples are known to not produce valid PCL.
 	failingExamples = []string{
-<<<<<<< HEAD
-		"azure-container-apps",
-		"webserver-json",
-=======
-		"azure-app-service",
->>>>>>> d55da008
 		"stackreference-consumer",
 	}
 
